# Copyright 2017 ELIFE. All rights reserved.
# Use of this source code is governed by a MIT
# license that can be found in the LICENSE file.

from setuptools import setup

with open("README.md") as f:
    readme = f.read()

with open("LICENSE") as f:
    license = f.read()

setup(
    name='neet',
    version='0.0.0',
    description='A brilliant and fundamental contribution to network science',
    long_description=readme,
    maintainer='Douglas G. Moore',
    maintainer_email='doug@dglmoore.com',
    url='https://github.com/elife-asu/neet',
    license=license,
    requires=['numpy','networkx'],
<<<<<<< HEAD
    packages=['neet', 'neet.automata', 'neet.boolean'],
=======
    packages=['neet', 'neet.boolean'],
    package_data={'neet.boolean': ['data/*.txt', 'data/*.dat']},
>>>>>>> 8dbb95e1
    test_suite='test',
    platforms=['Windows', 'OS X', 'Linux']
)<|MERGE_RESOLUTION|>--- conflicted
+++ resolved
@@ -5,27 +5,23 @@
 from setuptools import setup
 
 with open("README.md") as f:
-    readme = f.read()
+    README = f.read()
 
 with open("LICENSE") as f:
-    license = f.read()
+    LICENSE = f.read()
 
 setup(
     name='neet',
     version='0.0.0',
     description='A brilliant and fundamental contribution to network science',
-    long_description=readme,
+    long_description=README,
     maintainer='Douglas G. Moore',
     maintainer_email='doug@dglmoore.com',
     url='https://github.com/elife-asu/neet',
-    license=license,
-    requires=['numpy','networkx'],
-<<<<<<< HEAD
+    license=LICENSE,
+    requires=['numpy', 'networkx'],
     packages=['neet', 'neet.automata', 'neet.boolean'],
-=======
-    packages=['neet', 'neet.boolean'],
     package_data={'neet.boolean': ['data/*.txt', 'data/*.dat']},
->>>>>>> 8dbb95e1
     test_suite='test',
     platforms=['Windows', 'OS X', 'Linux']
 )