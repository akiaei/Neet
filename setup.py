# Copyright 2017 ELIFE. All rights reserved.
# Use of this source code is governed by a MIT
# license that can be found in the LICENSE file.

from setuptools import setup

with open("README.md") as f:
    readme = f.read()

with open("LICENSE") as f:
    license = f.read()

setup(
    name='neet',
    version='0.0.0',
    description='A brilliant and fundamental contribution to network science',
    long_description=readme,
    maintainer='Douglas G. Moore',
    maintainer_email='doug@dglmoore.com',
    url='https://github.com/elife-asu/neet',
    license=license,
<<<<<<< HEAD
    requires=['numpy'],
    packages=['neet', 'neet.automata', 'neet.boolean'],
=======
    requires=['numpy','networkx'],
    packages=['neet', 'neet.boolean'],
>>>>>>> d2040209
    test_suite='test',
    platforms=['Windows', 'OS X', 'Linux']
)<|MERGE_RESOLUTION|>--- conflicted
+++ resolved
@@ -19,13 +19,8 @@
     maintainer_email='doug@dglmoore.com',
     url='https://github.com/elife-asu/neet',
     license=license,
-<<<<<<< HEAD
-    requires=['numpy'],
+    requires=['numpy','networkx'],
     packages=['neet', 'neet.automata', 'neet.boolean'],
-=======
-    requires=['numpy','networkx'],
-    packages=['neet', 'neet.boolean'],
->>>>>>> d2040209
     test_suite='test',
     platforms=['Windows', 'OS X', 'Linux']
 )