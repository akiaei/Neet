# Copyright 2017 ELIFE. All rights reserved.
# Use of this source code is governed by a MIT
# license that can be found in the LICENSE file.
import copy
import networkx as nx
from .interfaces import is_network, is_fixed_sized
from .statespace import StateSpace

def trajectory(net, state, timesteps=1, encode=False):
    """
    Generate the trajectory of length ``timesteps+1`` through the state-space,
    as determined by the network rule, beginning at ``state``.

    .. rubric:: Example:

    ::

        >>> from neet.automata import ECA
        >>> from neet.boolean.examples import s_pombe
        >>> gen = trajectory(ECA(30), [0, 1, 0], timesteps=3)
        >>> gen
        <generator object trajectory at 0x000002B692ED8BF8>
        >>> list(gen)
        [[0, 1, 0], [1, 1, 1], [0, 0, 0], [0, 0, 0]]
        >>> list(trajectory(ECA(30), [0, 1, 0], timesteps=3, encode=True))
        [2, 7, 0, 0]
        >>> gen = trajectory(s_pombe, [0, 0, 0, 0, 1, 0, 0, 0, 0], timesteps=3,
        ... encode=True)
        >>> list(gen)
        [16, 256, 78, 128]

    :param net: the network
    :param state: the network state
    :param timesteps: the number of steps in the trajectory
    :param encode: encode the states as integers
    :yields: the next state in the trajectory
    :raises TypeError: if net is not a network
    :raises ValueError: if ``timesteps < 1``
    """
    if not is_network(net):
        raise TypeError("net is not a network")
    if timesteps < 1:
        raise ValueError("number of steps must be positive, non-zero")

    state = copy.copy(state)
    if encode:
        if is_fixed_sized(net):
            space = net.state_space()
        else:
            space = net.state_space(len(state))

        yield space.encode(state)
        for _ in range(timesteps):
            net.update(state)
            yield space.encode(state)
    else:
        yield copy.copy(state)
        for _ in range(timesteps):
            net.update(state)
            yield copy.copy(state)

def transitions(net, size=None, encode=False):
    """
    Generate the one-step state transitions for a network over its state space.

    .. rubric:: Example:

    ::

        >>> from neet.automata import ECA
        >>> from neet.boolean.examples import s_pombe
        >>> gen = transitions(ECA(30), size=3)
        >>> gen
        <generator object transitions at 0x000002B691328BA0>
        >>> list(gen)
        [[0, 0, 0], [1, 1, 1], [1, 1, 1], [1, 0, 0], [1, 1, 1], [0, 0, 1],
        [0, 1, 0], [0, 0, 0]]
        >>> list(transitions(ECA(30), size=3, encode=True))
        [0, 7, 7, 1, 7, 4, 2, 0]
        >>> gen = transitions(s_pombe, encode=True)
        >>> len(list(gen))
        512

    :param net: the network
<<<<<<< HEAD
    :param size: the size of the network (``None`` if fixed sized)
=======
    :param n: the size of the network (``None`` if fixed sized)
    :type n: ``None`` or ``int``
>>>>>>> 12335b52
    :param encode: encode the states as integers
    :yields: the one-state transitions
    :raises TypeError: if ``net`` is not a network
    :raises ValueError: if ``net`` is fixed sized and ``size`` is not ``None``
    :raises ValueError: if ``net`` is not fixed sized and ``size`` is ``None``
    """
    if not is_network(net):
        raise TypeError("net is not a network")

    if is_fixed_sized(net):
        if size is not None:
            raise ValueError("size must be None for fixed sized networks")
        space = net.state_space()
    else:
        if size is None:
            raise ValueError("size must not be None for variable sized networks")
        space = net.state_space(size)

    for state in space.states():
        net.update(state)
        if encode:
            yield space.encode(state)
        else:
            yield state

def transition_graph(net, size=None):
    """
    Construct the state transition graph for the network.

    .. rubric:: Example:

    ::

        >>> from neet.automata import ECA
        >>> from neet.boolean.examples import s_pombe
        >>> g = transition_graph(s_pombe)
        >>> g.number_of_nodes(), g.number_of_edges()
        (512, 512)
        >>> g = transition_graph(ECA(30), size=6)
        >>> g.number_of_nodes(), g.number_of_edges()
        (64, 64)

    :param net: the network
    :param size: the size of the network (``None`` if fixed sized)
    :param encode: encode the states as integers
    :returns: a ``networkx.DiGraph`` of the network's transition graph
    :raises TypeError: if ``net`` is not a network
    :raises ValueError: if ``net`` is fixed sized and ``size`` is not ``None``
    :raises ValueError: if ``net`` is not fixed sized and ``size`` is ``None``
    """
    edge_list = enumerate(transitions(net, size=size, encode=True))
    return nx.DiGraph(list(edge_list))

def attractors(net, size=None):
    """
    Find the attractor states of a network. A generator of the attractors is
    returned with each attractor represented as a ``list`` of "encoded" states.

    .. rubric:: Example:

    ::

        >>> from neet.automata import ECA
        >>> from neet.boolean.examples import s_pombe
        >>> list(attractors(s_pombe))
        [[204], [200], [196], [140], [136], [132], [72], [68], [384, 110, 144],
        [12], [8], [4], [76]]
        >>> list(attractors(ECA(30), size=5))
        [[7, 25, 14, 19, 28], [0]]

    :param net: the network or the transition graph
    :param size: the size of the network (``None`` if fixed sized)
    :returns: a generator of attractors
    :raises TypeError: if ``net`` is not a network or a ``networkx.DiGraph``
    :raises ValueError: if ``net`` is fixed sized and ``size`` is not ``None``
    :raises ValueError: if ``net`` is a transition graph and ``size`` is not ``None``
    :raises ValueError: if ``net`` is not fixed sized and ``size`` is ``None``
    """
    if is_network(net):
        graph = transition_graph(net, size=size)
    elif isinstance(net, nx.DiGraph):
        if size is not None:
            raise ValueError("size must be None for transition graphs")
        graph = net
    else:
        raise TypeError("net must be a network or a networkx DiGraph")

    return nx.simple_cycles(graph)

def basins(net, size=None):
    """
    Find the attractor basins of a network. A generator of the attractor basins
    is returned with each basin represented as a ``networkx.DiGraph`` whose
    nodes are the "encoded" network states.

    .. rubric:: Example:

    ::

        >>> from neet.automata import ECA
        >>> from neet.boolean.examples import s_pombe
        >>> b = basins(s_pombe)
        >>> [len(basin) for basin in b]
        [378, 2, 2, 2, 104, 6, 6, 2, 2, 2, 2, 2, 2]
        >>> b = basins(ECA(30), size=5)
        >>> [len(basin) for basin in b]
        [2, 30]

    :param net: the network or landscape transition_graph
    :param size: the size of the network (``None`` if fixed sized)
    :returns: generator of basin subgraphs
    :raises TypeError: if ``net`` is not a network or a ``networkx.DiGraph``
    :raises ValueError: if ``net`` is fixed sized and ``size`` is not ``None``
    :raises ValueError: if ``net`` is a transition graph and ``size`` is not ``None``
    :raises ValueError: if ``net`` is not fixed sized and ``size`` is ``None``
    """
    if is_network(net):
        graph = transition_graph(net, size=size)
    elif isinstance(net, nx.DiGraph):
        graph = net
    else:
        raise TypeError("net must be a network or a networkx DiGraph")

<<<<<<< HEAD
    return nx.weakly_connected_component_subgraphs(graph)
=======
    return nx.weakly_connected_component_subgraphs(g)

def timeseries(net, timesteps, size=None):
    """
    Return the timeseries for the network. The result will be a :math:`3D` array
    with shape :math:`N times V times t` where :math:`N` is the number of nodes
    in the network, :math:`V` is the volume of the state space (total number of
    network states), and :math:`t` is ``timesteps + 1``.

    ::

        >>> net = WTNetwork([[1,-1],[1,0]])
        >>> timeseries(net, 5)
        array([[[ 0.,  0.,  0.,  0.,  0.,  0.],
                [ 1.,  1.,  1.,  1.,  1.,  1.],
                [ 0.,  0.,  0.,  0.,  0.,  0.],
                [ 1.,  1.,  1.,  1.,  1.,  1.]],

            [[ 0.,  0.,  0.,  0.,  0.,  0.],
                [ 0.,  1.,  1.,  1.,  1.,  1.],
                [ 1.,  1.,  1.,  1.,  1.,  1.],
                [ 1.,  1.,  1.,  1.,  1.,  1.]]])

    :param net: the network
    :type net: neet network
    :param timesteps: the number of timesteps in the timeseries
    :type timesteps: int
    :param size: the size of the network (``None`` if fixed sized)
    :type size: int
    :return: a numpy array
    :raises TypeError: if ``net`` is not a network
    :raises ValueError: if ``net`` is not fixed-sized and ``size`` is ``None``
    :raises ValueError: if ``timesteps < 1``
    """
    if not is_network(net):
        raise TypeError("net must be a NEET network")
    if not is_fixed_sized(net) and size is None:
        raise ValueError("network is not fixed sized; must provide a size")
    elif is_fixed_sized(net) and size is not None:
        raise ValueError("cannot provide a size with a fixed sized network")
    if timesteps < 1:
        raise ValueError("time series must have at least one timestep")

    if size is None:
        state_space = net.state_space()
    else:
        state_space = net.state_space(size)

    shape = (state_space.ndim, state_space.volume, timesteps+1)
    series = np.empty(shape, dtype=np.int)
    for (index, init) in enumerate(state_space.states()):
        traj = trajectory(net, init, n=timesteps, encode=False)
        for (time, state) in enumerate(traj):
            series[:, index, time] = state
    return series
>>>>>>> 12335b52
<|MERGE_RESOLUTION|>--- conflicted
+++ resolved
@@ -82,12 +82,7 @@
         512
 
     :param net: the network
-<<<<<<< HEAD
-    :param size: the size of the network (``None`` if fixed sized)
-=======
-    :param n: the size of the network (``None`` if fixed sized)
-    :type n: ``None`` or ``int``
->>>>>>> 12335b52
+    :param size: the size of the network (``None`` if fixed sized)
     :param encode: encode the states as integers
     :yields: the one-state transitions
     :raises TypeError: if ``net`` is not a network
@@ -211,10 +206,7 @@
     else:
         raise TypeError("net must be a network or a networkx DiGraph")
 
-<<<<<<< HEAD
     return nx.weakly_connected_component_subgraphs(graph)
-=======
-    return nx.weakly_connected_component_subgraphs(g)
 
 def timeseries(net, timesteps, size=None):
     """
@@ -268,5 +260,4 @@
         traj = trajectory(net, init, n=timesteps, encode=False)
         for (time, state) in enumerate(traj):
             series[:, index, time] = state
-    return series
->>>>>>> 12335b52
+    return series