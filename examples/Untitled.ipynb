{
 "cells": [
  {
   "cell_type": "code",
   "execution_count": 1,
   "metadata": {},
   "outputs": [],
   "source": [
    "import sys\n",
    "sys.path.insert(0,\"../\")\n"
   ]
  },
  {
   "cell_type": "code",
   "execution_count": 2,
   "metadata": {},
   "outputs": [],
   "source": [
    "%matplotlib inline"
   ]
  },
  {
   "cell_type": "code",
   "execution_count": 3,
   "metadata": {},
   "outputs": [
    {
     "name": "stdout",
     "output_type": "stream",
     "text": [
      "9\n",
      "['SK', 'Cdc2_Cdc13', 'Ste9', 'Rum1', 'Slp1', 'Cdc2_Cdc13_active', 'Wee1_Mik1', 'Cdc25', 'PP']\n"
     ]
    }
   ],
   "source": [
    "from neet.boolean.examples import s_pombe\n",
    "print(s_pombe.size)\n",
    "print(s_pombe.names)"
   ]
  },
  {
   "cell_type": "code",
   "execution_count": 4,
   "metadata": {},
   "outputs": [],
   "source": [
    "from neet.boolean import WTNetwork\n",
    "from os.path import join"
   ]
  },
  {
   "cell_type": "code",
   "execution_count": 5,
   "metadata": {},
   "outputs": [],
   "source": [
    "nodes_path = join(\"example_data\", \"c_elegans-nodes.dat\")\n",
    "edges_path = join(\"example_data\", \"c_elegans-edges.dat\")\n",
    "\n",
    "c_elegans = WTNetwork.read(nodes_path, edges_path)\n",
    "c_elegans.metadata.update({\n",
    "    'name': 'c_elegans',\n",
    "    'description': 'The cell cycle network for *C. elegans*.',\n",
    "    'citation': '',\n",
    "})\n"
   ]
  },
  {
   "cell_type": "code",
   "execution_count": 6,
   "metadata": {},
   "outputs": [
    {
     "data": {
      "text/plain": [
       "8"
      ]
     },
     "execution_count": 6,
     "metadata": {},
     "output_type": "execute_result"
    }
   ],
   "source": [
    "c_elegans.size"
   ]
  },
  {
   "cell_type": "code",
   "execution_count": 7,
   "metadata": {},
   "outputs": [
    {
     "data": {
      "text/plain": [
       "['cdk-2/cyclinE',\n",
       " 'cki-1',\n",
       " 'cdc-14/fzy-1',\n",
       " 'fzr-1',\n",
       " 'cdk-1/cyclinB',\n",
       " 'lin-35/efl-1/dpl-1',\n",
       " 'cul-1/lin-23',\n",
       " 'cdc-25.1']"
      ]
     },
     "execution_count": 7,
     "metadata": {},
     "output_type": "execute_result"
    }
   ],
   "source": [
    "c_elegans.names"
   ]
  },
  {
   "cell_type": "code",
   "execution_count": 8,
   "metadata": {},
   "outputs": [
    {
     "data": {
      "text/plain": [
       "[0, 1, 0, 0, 0, 0, 0, 0, 0]"
      ]
     },
     "execution_count": 8,
     "metadata": {},
     "output_type": "execute_result"
    }
   ],
   "source": [
    "s_pombe.update([0,0,0,0,0,0,0,0,0])"
   ]
  },
  {
   "cell_type": "code",
   "execution_count": 9,
   "metadata": {},
<<<<<<< HEAD
   "outputs": [],
   "source": [
    "#from neet.information import Architecture"
   ]
  },
  {
   "cell_type": "code",
   "execution_count": 10,
   "metadata": {},
   "outputs": [],
   "source": [
    "k = 2\n",
    "timesteps = 5\n",
    "#arch = Architecture(s_pombe, k, timesteps)"
   ]
  },
  {
   "cell_type": "code",
   "execution_count": 11,
   "metadata": {},
   "outputs": [],
   "source": [
    "#arch.active_information()"
   ]
  },
  {
   "cell_type": "code",
   "execution_count": 12,
   "metadata": {},
   "outputs": [],
   "source": [
    "#node1index,node2index = 3,5\n",
    "#arch.mutual_information()[node1index,node2index]"
   ]
  },
  {
   "cell_type": "code",
   "execution_count": 13,
   "metadata": {},
=======
>>>>>>> a6d303ac
   "outputs": [
    {
     "data": {
      "text/plain": [
       "0.9513888888888888"
      ]
     },
     "execution_count": 9,
     "metadata": {},
     "output_type": "execute_result"
    }
   ],
   "source": [
    "s_pombe.average_sensitivity()"
   ]
  },
  {
   "cell_type": "code",
   "execution_count": 10,
   "metadata": {
    "scrolled": true
   },
   "outputs": [
    {
<<<<<<< HEAD
     "name": "stdout",
     "output_type": "stream",
     "text": [
      "2 ** self.size:  512\n",
      "s / upper_bound = normalized average c-sensitivity:  0.013195650077160505\n"
     ]
    },
    {
=======
>>>>>>> a6d303ac
     "data": {
      "text/plain": [
       "0.9513888888888885"
      ]
     },
     "execution_count": 10,
     "metadata": {},
     "output_type": "execute_result"
    }
   ],
   "source": [
    "s_pombe.average_c_sensitivity(c=1)\n",
    "#Should be the same as the above average_sensitivity() function at c=1"
   ]
  },
  {
   "cell_type": "code",
   "execution_count": 11,
   "metadata": {},
   "outputs": [
    {
<<<<<<< HEAD
     "name": "stdout",
     "output_type": "stream",
     "text": [
      "2 ** self.size:  512\n",
      "s / upper_bound = normalized average c-sensitivity:  0.006506972001763679\n"
     ]
    },
    {
=======
>>>>>>> a6d303ac
     "data": {
      "text/plain": [
       "1.6423611111111136"
      ]
     },
     "execution_count": 11,
     "metadata": {},
     "output_type": "execute_result"
    }
   ],
   "source": [
    "s_pombe.average_c_sensitivity(c=2)"
   ]
  },
  {
   "cell_type": "code",
   "execution_count": 12,
   "metadata": {},
   "outputs": [
    {
<<<<<<< HEAD
     "name": "stdout",
     "output_type": "stream",
     "text": [
      "2 ** self.size:  512\n",
      "s / upper_bound = normalized average c-sensitivity:  0.004254825483434113\n"
     ]
    },
    {
=======
>>>>>>> a6d303ac
     "data": {
      "text/plain": [
       "2.6850198412698436"
      ]
     },
     "execution_count": 12,
     "metadata": {},
     "output_type": "execute_result"
    }
   ],
   "source": [
    "s_pombe.average_c_sensitivity(c=4)"
   ]
  },
  {
   "cell_type": "code",
   "execution_count": 13,
   "metadata": {},
   "outputs": [
    {
<<<<<<< HEAD
     "name": "stdout",
     "output_type": "stream",
     "text": [
      "2 ** self.size:  512\n",
      "s / upper_bound = normalized average c-sensitivity:  0.0\n"
     ]
    },
    {
=======
>>>>>>> a6d303ac
     "data": {
      "text/plain": [
       "0.0"
      ]
     },
     "execution_count": 13,
     "metadata": {},
     "output_type": "execute_result"
    }
   ],
   "source": [
    "s_pombe.average_c_sensitivity(c=0)\n",
    "#Should equal zero for c=0"
   ]
  },
  {
   "cell_type": "code",
   "execution_count": 14,
   "metadata": {},
   "outputs": [
    {
     "name": "stdout",
     "output_type": "stream",
     "text": [
      "2 ** self.size:  512\n",
      "s / upper_bound = normalized average c-sensitivity:  0.4997829861111111\n"
     ]
    },
    {
     "data": {
      "text/plain": [
       "4.498046875"
      ]
     },
     "execution_count": 18,
     "metadata": {},
     "output_type": "execute_result"
    }
   ],
   "source": [
    "s_pombe.Average_c_sensitivity(c=8)"
   ]
  },
  {
   "cell_type": "code",
   "execution_count": 19,
   "metadata": {},
   "outputs": [],
   "source": [
    "#s_pombe.sensitivity([0, 1, 0, 0, 0, 0, 0, 1, 0])"
   ]
  },
  {
   "cell_type": "code",
   "execution_count": 20,
   "metadata": {
    "scrolled": true
   },
   "outputs": [
    {
     "name": "stdout",
     "output_type": "stream",
     "text": [
      "2 ** self.size:  512\n",
      "s / upper_bound = normalized average c-sensitivity:  0.0\n",
      "2 ** self.size:  512\n",
      "s / upper_bound = normalized average c-sensitivity:  0.013195650077160505\n",
      "2 ** self.size:  512\n",
      "s / upper_bound = normalized average c-sensitivity:  0.006506972001763679\n",
      "2 ** self.size:  512\n",
      "s / upper_bound = normalized average c-sensitivity:  0.004350750174201628\n",
      "2 ** self.size:  512\n",
      "s / upper_bound = normalized average c-sensitivity:  0.004254825483434113\n",
      "2 ** self.size:  512\n",
      "s / upper_bound = normalized average c-sensitivity:  0.006227308269951496\n",
      "2 ** self.size:  512\n",
      "s / upper_bound = normalized average c-sensitivity:  0.01421828497023811\n",
      "2 ** self.size:  512\n",
      "s / upper_bound = normalized average c-sensitivity:  0.055933069299768476\n",
      "[0.0, 0.9500868055555564, 1.639756944444447, 2.192778087797621, 2.680540054563491, 3.138563368055554, 3.5830078125000036, 4.02718098958333]\n"
     ]
    },
    {
     "data": {
      "text/plain": [
       "<module 'matplotlib.pyplot' from 'c:\\\\users\\\\nomad\\\\appdata\\\\local\\\\programs\\\\python\\\\python37\\\\lib\\\\site-packages\\\\matplotlib\\\\pyplot.py'>"
      ]
     },
     "execution_count": 20,
     "metadata": {},
     "output_type": "execute_result"
    },
    {
     "data": {
      "image/png": "iVBORw0KGgoAAAANSUhEUgAAAXQAAAEICAYAAABPgw/pAAAABHNCSVQICAgIfAhkiAAAAAlwSFlzAAALEgAACxIB0t1+/AAAADh0RVh0U29mdHdhcmUAbWF0cGxvdGxpYiB2ZXJzaW9uMy4xLjAsIGh0dHA6Ly9tYXRwbG90bGliLm9yZy+17YcXAAAgAElEQVR4nO3deXhV1bnH8e/LPIUxEREIYVYEEQiTQ0VF61RxFqoolpZqa5Vqb1vt4K1Vr7Z1AHEoihNaAWccqwiKthUIMzIGEBKmAGGKISHJee8f56RNQwKHcMIZ8vs8Tx7O2XudvV8w/rKy9tp7mbsjIiLxr1a0CxARkchQoIuIJAgFuohIglCgi4gkCAW6iEiCUKCLiCQIBbrUOGZ2ppmtOsT+F8zsvmo472dm9sNIH1eklAJdYoaZfWNm+81sn5ntNrN/mtnNZhbR71N3/8Ldu0fymKXK/B3yzGybmT1vZk2O8BhpZuZmVqc6apTEpUCXWPM9d08COgAPAr8CJlXlQBUF4jEKye+5exOgL9Af+O0xOKeIAl1ik7vvcffpwLXAjWbWE8DM6pvZX8xsY6gH/LSZNQztG2Jm2Wb2KzPbCjx/qG2l5zKzPma2IPSbwVSgQZl9LczsPTPbbma7Qq/bhfl32AR8CPQsv8/MapnZb81sg5nlmNlLZtYstHt26M/doZ7+4CP+B5QaSYEuMc3d5wLZwJmhTQ8B3YBTgS5AW+D3ZT5yPNCSYA9/zCG2AWBm9YC3gcmhNq8BV5ZpUgt4PvTZVGA/MCGc2s2sPXARsLCC3aNCX2cDnYAmZY77ndCfzd29ibv/K5zziSjQJR5sBlqamQE/An7u7rnuvg94ABhepm0AuMfdC919/yG2lRoE1AUec/cid38dmFe60913uvsb7p4fOt/9wFmHqfdtM9sNfAl8HqqxvOuAR9x9nbvnAXcBwzVuLkdD3zwSD9oCuUAK0AiYH8x2AAyoXabtdncvKPf5iraVOgHY5P/9lLoN/z64WSPgUeACoEVoc5KZ1Xb3kkqOeZm7zzjM3+mEsucJva4DtD7M50QqpR66xDQz608w0L8EdhAc8jjZ3ZuHvpqFLkCWqujxoYd6pOgWoK2V+QlBcGil1J1Ad2CguzflP8MhZdtXxWaCwzhlz1kMbDtMvSKVUqBLTDKzpmZ2CTAFeNndl7p7AHgGeNTMjgu1a2tm3z2KU/2LYJDeZmZ1zOwKYECZ/UkEf4jsNrOWwD1Hca6yXgV+bmYdQ9MaHwCmunsxsJ3gMFGnCJ1LaggFusSad81sH5AF/AZ4BLipzP5fAZnAV2a2F5hBsAddJe5+ALiC4AXKXQRn1bxZpsljQEOCvx18BXxU1XOV8xzBC7GzgfVAAfCzUE35BMfq/xGajz8oQueUBGda4EJEJDGohy4ikiAU6CIiCUKBLiKSIBToIiIJImo3FiUnJ3taWlq0Ti8iEpfmz5+/w91TKtoXtUBPS0sjIyMjWqcXEYlLZrahsn0achERSRAKdBGRBKFAFxFJEAp0EZEEoUAXEUkQCnQRkQQRdqCbWW0zW2hm71Wwr76ZTTWzTDObY2ZpkSxSREQO70h66LcDKyrZNxrY5e5dCK7u8tDRFiYikmjyDxQzcfZaMr7JrZbjhxXooVXOLwaeraTJMODF0OvXgXPLrQAjIlJjlQb5mQ/N4oEPVvLpypxqOU+4d4o+BvyS4OotFWlLcEEC3L3YzPYArQguCiAiUiPlHyjmla828tfZa9mRd4AzuyYzdmhX+nVoWS3nO2ygh5YBy3H3+WY2pLJmFWw7aOUMMxsDjAFITU096AMiIolg/4ESXv5qwzEL8lLh9NBPBy41s4uABkBTM3vZ3a8v0yYbaA9km1kdoBnBVdr/i7tPBCYCpKena6kkEUko+w+U8MqcDTz9+X+C/PZzu5KeVr1BXuqwge7udwF3AYR66L8oF+YA04EbCS64exUw07W2nYjUEP8J8nXsyCvkjC7J3D60K/2PUZCXqvLTFs3sXiDD3acDk4DJZpZJsGc+PEL1iYjErIKiEl6Zs5GnP1/L9n2FnN6lFU+e25cBHY9tkJc6okB398+Az0Kvf19mewFwdSQLExGJVRUF+RPfj16Ql4ra89BFROJNQVEJf5uzkadCQX5a51ZMGNGHgZ1aRbs0QIEuInJYBUUlvDp3I099tpacfYUM7tSKx0f0YVCMBHkpBbqISCXKB/mgTi0ZH4NBXkqBLiJSTkFRCVPmBodWtu0tZGDHlowb3ofBnWMzyEsp0EVEQgqKSpg6L4snP8tk295CBnRsyWPXxn6Ql1Kgi0iNd1CQp7Xk0WtP5bTOydEu7Ygo0EWkxiooKmFaRhZPzlrL1r0F/w7ywZ1aEY/PF1Sgi0iNU1hcwrR5WTwRCvL+aS145JreDO4cn0FeSoEuIjVGYXEJ0zKyeXJWJlv2FJDeoQUPX9Ob0+I8yEsp0EUk4VUU5H+5OnGCvJQCXUQSVmFxCa+FgnzzngL6dWjBn6/qzeldEivISynQRSThHCgO8Nr8LJ6YGQzyvqnNeeiqUzijS3JCBnkpBbqIJIzSIH9y1lo27d5Pn9TmPHjlKZzZNbGDvJQCXUTi3oHiAK/Pz+aJWZn/DvL/u6JXjQnyUgp0EYlbB4oDvLEgmwkzg0F+avvmPHBFL75Tw4K8lAJdROJOUUmAN+ZnM2FWJtm79tO7fXPuv7wnZ3VLqZFBXiqcRaIbALOB+qH2r7v7PeXajAL+DGwKbZrg7s9GtlQRqekqCvI/XtaTITU8yEuF00MvBM5x9zwzqwt8aWYfuvtX5dpNdfdbI1+iiNR0RSUB3lyQzeMzQ0Herhl/HNaTId0V5GWFs0i0A3mht3VDX1oAWkSqXVFJgLcWbOLxWWvIyt3PKe2ace+wkzm7+3EK8gqENYZuZrWB+UAX4Al3n1NBsyvN7DvAauDn7p5VwXHGAGMAUlNTq1y0iCS2opIAby3cxISZmWzMzeeUds34w6UK8sOxYAc8zMZmzYG3gJ+5+7Iy21sBee5eaGY3A9e4+zmHOlZ6erpnZGRUsWwRSUTFpUE+K5MNO/Pp1bYZY4d25ZwTFeSlzGy+u6dXtO+IZrm4+24z+wy4AFhWZvvOMs2eAR6qQp0iUkMVlwR4e9FmHp+5hg078+nZtinP3pDOuScpyI9EOLNcUoCiUJg3BIZSLrDNrI27bwm9vRRYEfFKRSThFJcEeCcU5N/szOfkE5ryzA3pDFWQV0k4PfQ2wIuhcfRawDR3f8/M7gUy3H06cJuZXQoUA7nAqOoqWETiX3FJgOmLN/P4zEzW7/iWHm2aMnFkP87r0VpBfhSOaAw9kjSGLlLzlA/yk9o0ZezQrpyvIA9bxMbQRUSqoiTgTF+8icc/zWTdjm858fgknr6+H+f3aE2tWgrySFGgi0i1KQk47y7ezPiZa1i3vTTI+3J+j+MV5NVAgS4iEVcScN5bsplxn/4nyJ+6ri/fPVlBXp0U6CISMaVBPv7TNazd/i3dWyfx5HV9uUBBfkwo0EXkqJUEnPeXbmH8p2vIzMmjW+smPPH9vlzYU0F+LCnQRaTKSgLOB6EgX5OTR9fjmjDh+324qGcbBXkUKNBF5IgFyvTIFeSxQ4EuImELBJwPlgWDfPW2PLoc14THR/Thol5tqK0gjzoFuogcViDgfLhsK+M+Xc3qbXl0TmnM+BF9uFhBHlMU6CJSqUDA+ejrrYybsYZV2/bROaUx44afyiWnnKAgj0EKdBE5SCDg/P3rrYz7dA0rt+6jk4I8LijQReTf3J0ZK3J4+ONVwSBPbsxj157K93oryOOBAl1EcHe+zNzBXz5ezeKs3aS1asQj1/Tm0t4nUKd2rWiXJ2FSoIvUcHPX5/KXj1cxd30ubZs35KEre3FF33bUVZDHHQW6SA21OGs3D3+ymtmrt5OSVJ8/XHoywwe0p36d2tEuTapIgS5Sw6zcupeHP17NJ8u30aJRXe668ERuGJxGw3oK8ngXzhJ0DYDZQP1Q+9fd/Z5ybeoDLwH9gJ3Ate7+TcSrFZEqW7c9j0dnrOG9JZtpUq8Od5zXjZtOTyOpQd1olyYREk4PvRA4x93zzKwu8KWZfejuX5VpMxrY5e5dzGw4wTVHr62GekXkCGXl5jP+0zW8sSCb+nVqc8tZnRnznU40b1Qv2qVJhB020D24Rl1e6G3d0Ff5deuGAf8bev06MMHMzKO1vp2IsG1vARNmZjJl3kbMjFGndeSWIZ1JSaof7dKkmoQ1hh5aIHo+0AV4wt3nlGvSFsgCcPdiM9sDtAJ2lDvOGGAMQGpq6tFVLiIV2plXyFOfrWXyVxsoCTjX9m/Pred0oU2zhtEuTapZWIHu7iXAqWbWHHjLzHq6+7IyTSq64+Cg3rm7TwQmQnCR6CrUKyKV2JNfxDNfrOO5f6ynoKiEy/u04/Zzu5LaqlG0S5Nj5Ihmubj7bjP7DLgAKBvo2UB7INvM6gDNgNxIFSkilcsrLOaFf6xn4ux17C0o5uJT2vDzod3oclyTaJcmx1g4s1xSgKJQmDcEhhK86FnWdOBG4F/AVcBMjZ+LVK+CohJe/moDT362ltxvDzD0pOO447zu9DihabRLkygJp4feBngxNI5eC5jm7u+Z2b1AhrtPByYBk80sk2DPfHi1VSxSwx0oDjB13kYen5lJzr5CzuyazB3ndaNPaotolyZRFs4slyVAnwq2/77M6wLg6siWJiJlFZcEeHPhJsbNWMOm3ftJ79CC8SP6MKhTq2iXJjFCd4qKxLhAwHlv6RYe+2Q163Z8S6+2zbj/8p6c1S0FMz0BUf5DgS4So9ydT5Zv45FPVrNy6z66t07iryP7cX6P1gpyqZACXSTGuDuz1+zg4Y9XsSR7Dx2TtbiEhEeBLhJD5qzbycMfr2buN8FH2f7pqlO4ok9bPZNcwqJAF4kBi7J28/DHq/hizQ6OS6rPH4edzDX99ShbOTIKdJEoWr55L498spoZK7bRsnE9fnPRSVw/qIMeZStVokAXiYLMnDwem7Ga95ZsIalBHe48rxs3ndGRJvX1v6RUnb57RI6hrNx8xn26hjcXZNOgbm1+enZnxpzZmWaN9ExyOXoKdJFjIGdvAeM+XcPUeVnUqmX84PSO3DykM8lN9ChbiRwFukg1+rawmL/OXsczs9dRHAgwfEB7bj27K8c3axDt0iQBKdBFqkFxSYCpGVk8+skaduQVcvEpbfjld7vToVXjaJcmCUyBLhJB7s6nK3J48KOVZObk0T+tBc/c0E8PzpJjQoEuEiGLs3bzwAcrmLM+l07JjXWbvhxzCnSRo5SVm8+f/r6KdxdvplXjevxx2MkMH5BKXd3dKceYAl2kinbnH2DCzExe+tcGatWCW8/uwo/P6kRSA01BlOgIZ8Wi9sBLwPFAAJjo7uPKtRkCvAOsD216093vjWypIrGhsLiEl/65gQmzMtlbUMRVfdtxx/ndtAizRF04PfRi4E53X2BmScB8M/vE3ZeXa/eFu18S+RJFYkMg4Ly7ZDN//vsqsnft5zvdUrjrwhM5qY2WfJPYEM6KRVuALaHX+8xsBdAWKB/oIgnrq3U7eeCDFSzJ3sNJbZoyeXQvzuyaEu2yRP7LEY2hm1kaweXo5lSwe7CZLQY2A79w968r+PwYYAxAamrqkdYqcsxl5uzjwQ9XMmNFDm2aNeAvV/fm8j5t9VxyiUlhB7qZNQHeAMa6+95yuxcAHdw9z8wuAt4GupY/hrtPBCYCpKene5WrFqlmOfsKeGxG8Fb9hnVr8z/f7c7oMzrSoK6egiixK6xAN7O6BMP8FXd/s/z+sgHv7h+Y2ZNmluzuOyJXqkj1yz9QzDOz1/PX2Ws5UBxg5KAO/OycLrTSM1ckDoQzy8WAScAKd3+kkjbHA9vc3c1sAFAL2BnRSkWqUUnAeS0ji0c+WU3OvkIu7Hk8v7zgRDom61Z9iR/h9NBPB0YCS81sUWjb3UAqgLs/DVwF3GJmxcB+YLi7a0hFYp6789mq7fzfhytYvS2PvqnNeer6vvTr0DLapYkcsXBmuXwJHPIKkLtPACZEqiiRY2HZpj088MEK/rl2Jx1aNeLJ6/pyYc/jdau+xC3dKSo1TvaufB7+eDVvLdxEi0Z1ued7PbhuYAfq1dGt+hLfFOhSY+zZX8STszJ5/p/fYMAtQzpzy5DONNWt+pIgFOiS8A4UB5j81QYen7mGPfuLuLxPW+48vzttm+tWfUksCnRJWO7O+0u38KePVrExN58zuiTz6wtPpGfbZtEuTaRaKNAlIc37Jpf731/BoqzddG+dxAs39eesbim64CkJTYEuCWXt9jwe+nAlHy/fRuum9fnTladwZb92ulVfagQFuiSEHXmFjJuxhr/N3UiDOrW487xujD6zI43q6Vtcag59t0tc23+ghElfruPpz9exv6iEEQPac/u53UhJ0q36UvMo0CUuuTtvLtjEn/++iq17CzivR2t+dcGJdDmuSbRLE4kaBbrEncycPH7z1lLmrM+ld/vmjBt+KgM7tYp2WSJRp0CXuFFQVMKTszJ56vO1NKxbmwev6MU16e2ppQueIoACXeLEPzJ38Nu3l7F+x7dcduoJ/ObiHhonFylHgS4xbWdeIfe/v4I3F26iQ6tGTB49QEu/iVRCgS4xKRBwXpufxf99uJJvC4v52Tld+OnZXbRikMghKNAl5qzZto/fvLWMud/k0j+tBQ9c3ouurZOiXZZIzFOgS8woKCrhiVmZPP35WhrVq8NDV/bi6n666CkSrnCWoGsPvAQcDwSAie4+rlwbA8YBFwH5wCh3XxD5ciVRfblmB799eynf7Mzn8j5t+c3FJ5GsdTxFjkg4PfRi4E53X2BmScB8M/vE3ZeXaXMh0DX0NRB4KvSnyCHtyCvkvveW8/aizaS1asTLowdyRtfkaJclEpfCWYJuC7Al9Hqfma0A2gJlA30Y8FJoHdGvzKy5mbUJfVbkIIGAMy0jeNEz/0Axt53ThZ/ooqfIUTmiMXQzSwP6AHPK7WoLZJV5nx3a9l+BbmZjgDEAqampR1apJIw12/Zx91tLmffNLgakteSBK3rS5Thd9BQ5WmEHupk1Ad4Axrr73vK7K/iIH7TBfSIwESA9Pf2g/ZLYCopKmDAzk7/OXkvj+nX405WncFW/drroKRIhYQW6mdUlGOavuPubFTTJBtqXed8O2Hz05Umi+GLNdn779jI27Mznir5t+c1FJ9FKFz1FIiqcWS4GTAJWuPsjlTSbDtxqZlMIXgzdo/FzAdi+r5D73l/OO4s20zG5MX/74UBO66KLniLVIZwe+unASGCpmS0KbbsbSAVw96eBDwhOWcwkOG3xpsiXKvEkEHCmzMviwQ9XUFAU4LZzu/KTIZ110VOkGoUzy+VLKh4jL9vGgZ9GqiiJb6u2Bi96zt+wi4EdW3L/5b30nHKRY0B3ikrE7D9QwuMz1zBx9jqSGtThz1cFL3pqYWaRY0OBLhHx+ert/O7tZWzMzeeqfu24+6KTaNm4XrTLEqlRFOhyVHL2FfDH91bw7uLNdEpuzN9+NJDTOuuip0g0KNClSgIB59V5G3nww5UUFgUYO7QrtwzpTP06uugpEi0KdDliK7fu5e43l7Jg424GdQpe9OycooueItGmQJew7T9QwviZa3gmdNHz4at7c0XftrroKRIjFOgSls9W5fC7d5aRlbufq/u14y5d9BSJOQp0OaScvQXc+95y3luyhU4pjXn1R4MY3LlVtMsSkQoo0KVCgYDzt7kbeeij4EXPnw/txs1DOumip0gMU6DLQVZu3ctdby5l4cbdnNa5Ffdd1pNOuugpEvMU6PJvBUUlPDpjNc9+sZ5mDevyyDW9ubyPLnqKxAsFugCwcWc+N788n+Vb9nJNejvuuvAkWuiip0hcUaALM1duY+yU4IM0nxuVzjknto5yRSJSFQr0Gqwk4IybsZrxMzPp0aYpT1/fj9RWjaJdlohUkQK9htr17QFum7KQL9bs4Kp+7bjvsp56VrlInAtnxaLngEuAHHfvWcH+IcA7wPrQpjfd/d5IFimRtSR7N7e8vIDt+wp54PJejBjQXhc+RRJAOD30F4AJwEuHaPOFu18SkYqkWk2Zu5Hfv/M1yU3q8drNg+ndvnm0SxKRCAlnxaLZZpZW/aVIdSooKuH37yxjWkY2Z3ZNZtzwPrp1XyTBRGoMfbCZLQY2A79w968ramRmY4AxAKmpqRE6tRxOVm5wSuLXm/fys3O6MHZoN2rX0hCLSKKJRKAvADq4e56ZXQS8DXStqKG7TwQmAqSnp3sEzi2HMWtVDmOnLCLgzrM3pDO0h6YkiiSqWkd7AHff6+55odcfAHXNTEvWRFkg4Dz6yWp+8MI8TmjekPd+dobCXCTBHXUP3cyOB7a5u5vZAII/JHYedWVSZbvzD3D7lEV8vno7V/Rty/2X9aJhPU1JFEl04UxbfBUYAiSbWTZwD1AXwN2fBq4CbjGzYmA/MNzdNZwSJcs27eHml+ezbW8B913Wk+sGpmpKokgNEc4slxGH2T+B4LRGibKp8zbyu3e+plXjekz78WD6pLaIdkkicgzpTtEEUFBUwv9O/5op87I4o0sy44afSqsm9aNdlogcYwr0OJeVm89PXlnA0k17+OnZnbnjvO6akihSQynQ49hnq3IYO3URJQHnmRvSOU+zWERqNAV6HAoEnMdnZvLYp6vp3jqJp6/vR1py42iXJSJRpkCPM3vyixg7dSGzVm3n8j5teeByTUkUkSAFehxZtmkPt7wyn617CvjjsJO5flAHTUkUkX9ToMeJaRlZ/O7tZbRsXI+pPx5MX01JFJFyFOgxrqCohD+8u5xX527ktM6teHxEH01JFJEKKdBjWPau4JTEJdl7uGVIZ+48rxt1ah/143dEJEEp0GPU7NXbuW3KQkpKnIkj+3H+ycdHuyQRiXEK9BgTCDhPzMrkkRmr6XZcEk+P7EdHTUkUkTAo0GPInvwi7pi2iE9X5nDZqSfwwBW9aFRP/4lEJDxKixjx9eY93PLyArbs2c+9w05mpKYkisgRUqDHgDfmZ3P3W0tp0ageU8YMpl8HTUkUkSOnQI+iwuIS7n13Oa/M2cjgTq14/Pt9SNaURBGpIgV6lGzavZ+fvLKAxVm7ufmszvzifE1JFJGjc9gEMbPnzCzHzJZVst/MbLyZZZrZEjPrG/kyE8uXa3ZwyfgvWJuTx9PX9+PXF56oMBeRoxZOirwAXHCI/RcCXUNfY4Cnjr6sxFQ6JfGG5+aQklSf6beezgU9Nb9cRCIjnCXoZptZ2iGaDANeCq0j+pWZNTezNu6+JUI1JoQ9+4u4c9oiZqzI4dLeJ/DglZqSKCKRFYlEaQtklXmfHdp2UKCb2RiCvXhSU1MjcOr4sGLLXm5+eT6bdu3nf7/XgxtPS9OURBGJuEgM3FaUTF5RQ3ef6O7p7p6ekpISgVPHvncWbeLyJ/9BQVEJU388iFGnd1SYi0i1iEQPPRtoX+Z9O2BzBI4b96Yv3szYqYvon9aSJ77fl5QkTUkUkeoTiR76dOCG0GyXQcAejZ/DrJU53BEK85d+MEBhLiLV7rA9dDN7FRgCJJtZNnAPUBfA3Z8GPgAuAjKBfOCm6io2Xsxdn8vNL8/nxDZJTLoxnQZ1tUSciFS/cGa5jDjMfgd+GrGK4tyyTXsY/cI82rVoyIs3DSCpQd1olyQiNYTuZomgtdvzuPG5uTRtWJfJowdqZSEROaYU6BGyafd+Rj47BzOYPHoAJzRvGO2SRKSG0Z0tEbAjr5CRz85hX2ExU8YMolNKk2iXJCI1kHroR2lvQRE3PjeXzXv289yo/px8QrNolyQiNZQC/SjsP1DCD1/IYNXWfTx1fT/6p7WMdkkiUoNpyKWKikoC/OSV+czbkMv44X04u/tx0S5JRGo49dCroCTg3DltMbNWbef+y3rxvd4nRLskEREF+pFyd37/zjKmL97Mry44ke8PrDkPGROR2KZAP0J/+XgVr8zZyM1ndeaWIZ2jXY6IyL8p0I/AxNlreWLWWkYMSOVXF3SPdjkiIv9FgR6mKXM38sAHK7nklDbcd1lPPQJXRGKOAj0M7y/Zwl1vLWVI9xQeueZUatdSmItI7FGgH8bnq7czdupC+qW24Knr+lGvjv7JRCQ2KZ0OYf6GXG6ePJ+uxyUxaVR/GtbTY3BFJHYp0CuxfPNeRj0/j+ObNeDFHwygWUM9BldEYltYgW5mF5jZKjPLNLNfV7B/lJltN7NFoa8fRr7UY2f9jm+54bm5NKlfh8mjtdqQiMSHcFYsqg08AZxHcP3QeWY23d2Xl2s61d1vrYYaj6kte/Zz/bNzCLgzefQg2rVoFO2SRETCEk4PfQCQ6e7r3P0AMAUYVr1lRUfutwcYOWkue/YX8eJNA+hynB6DKyLxI5xAbwtklXmfHdpW3pVmtsTMXjez9hUdyMzGmFmGmWVs3769CuVWn30FRYx6fi5Zufk8e2M6vdrpMbgiEl/CCfSKJl17uffvAmnufgowA3ixogO5+0R3T3f39JSUlCOrtBoVFJXwo5cyWL55L09e15dBnVpFuyQRkSMWTqBnA2V73O2AzWUbuPtOdy8MvX0G6BeZ8qpfUUmAW/+2gDnrc3n4mt6ce1LraJckIlIl4QT6PKCrmXU0s3rAcGB62QZm1qbM20uBFZErsfoEAs4vX1/CjBU53DusJ8NOrWgkSUQkPhx2lou7F5vZrcDfgdrAc+7+tZndC2S4+3TgNjO7FCgGcoFR1VhzRLg7f3j3a95auIlfnN+NkYM6RLskEZGjYu7lh8OPjfT0dM/IyIjKuQEe+XgV42dm8qMzO3L3RSfpYVsiEhfMbL67p1e0r0beKfrsF+sYPzOTa9PbK8xFJGHUuECflpHFfe+v4MKex/PAFb0U5iKSMGpUoH+0bAu/fmMJZ3ZN5rHhegyuiCSWGhPoX67ZwW2vLuLU9s3568h+1K+jJyeKSGKpEYG+YOMuxkzOoFNKY54fNYBG9Q47uUdEJO4kfKCv3LqXm56fR0pSfV4aPYBmjfQYXBFJTAkd6Bt35jNy0lwa1K3Fy6MHclxSg2iXJCJSbRJ27GHb3gKum/QVRSUBpvcguVAAAAYcSURBVP14MO1b6jG4IpLYErKHvuvbA4ycNIfcvAO8eNMAurVOinZJIiLVLuF66HmFxYx6YR7f7MznhZv607t982iXJCJyTCRUD72gqIQxL2WwbNMeJozow2mdk6NdkojIMZMwgV5cEuC2Vxfyz7U7+dOVp3D+ycdHuyQRkWMqIQI9EHB+9cZSPl6+jXu+14Mr+7WLdkkiIsdc3Ae6u/PH95fzxoJsxg7tyk2nd4x2SSIiURH3gT7+00ye/8c33HR6Gref2zXa5YiIRE1cB/rz/1jPozNWc2Xfdvzu4h56cqKI1GhhBbqZXWBmq8ws08x+XcH++mY2NbR/jpmlRbrQ8t5ckM0f3l3O+T1a89CVvailJyeKSA132EA3s9rAE8CFQA9ghJn1KNdsNLDL3bsAjwIPRbrQsj7+eiv/8/oSTuvcivEj+lCndlz/oiEiEhHhJOEAINPd17n7AWAKMKxcm2HAi6HXrwPnWjWNf/xz7Q5ufXUhPds2Y+IN6TSoq8fgiohAeIHeFsgq8z47tK3CNu5eDOwBWpU/kJmNMbMMM8vYvn17lQpOaVKfgR1b8sKo/jSpn3A3uoqIVFk4gV5RT7v8ytLhtMHdJ7p7urunp6SkhFPfQbq2TmLy6IG0aFyvSp8XEUlU4QR6NtC+zPt2wObK2phZHaAZkBuJAkVEJDzhBPo8oKuZdTSzesBwYHq5NtOBG0OvrwJmuvtBPXQREak+hx2EdvdiM7sV+DtQG3jO3b82s3uBDHefDkwCJptZJsGe+fDqLFpERA4W1lVFd/8A+KDctt+XeV0AXB3Z0kRE5EhoAreISIJQoIuIJAgFuohIglCgi4gkCIvW7EIz2w5sqOLHk4EdESynusVTvfFUK8RXvfFUK8RXvfFUKxxdvR3cvcI7M6MW6EfDzDLcPT3adYQrnuqNp1ohvuqNp1ohvuqNp1qh+urVkIuISIJQoIuIJIh4DfSJ0S7gCMVTvfFUK8RXvfFUK8RXvfFUK1RTvXE5hi4iIgeL1x66iIiUo0AXEUkQcRfoh1uwOpaY2XNmlmNmy6Jdy+GYWXszm2VmK8zsazO7Pdo1VcbMGpjZXDNbHKr1D9GuKRxmVtvMFprZe9Gu5VDM7BszW2pmi8wsI9r1HI6ZNTez181sZej7d3C0a6qImXUP/ZuWfu01s7ERPUc8jaGHFqxeDZxHcFGNecAId18e1cIqYWbfAfKAl9y9Z7TrORQzawO0cfcFZpYEzAcui8V/29B6tY3dPc/M6gJfAre7+1dRLu2QzOwOIB1o6u6XRLueypjZN0C6u8fFjTpm9iLwhbs/G1qzoZG77452XYcSyrJNwEB3r+oNlgeJtx56OAtWxwx3n02crNzk7lvcfUHo9T5gBQevHRsTPCgv9LZu6CumeyZm1g64GHg22rUkEjNrCnyH4JoMuPuBWA/zkHOBtZEMc4i/QA9nwWo5SmaWBvQB5kS3ksqFhi8WATnAJ+4es7WGPAb8EghEu5AwOPCxmc03szHRLuYwOgHbgedDw1nPmlnjaBcVhuHAq5E+aLwFeliLUUvVmVkT4A1grLvvjXY9lXH3Enc/leAatwPMLGaHtMzsEiDH3edHu5Ywne7ufYELgZ+Ghg5jVR2gL/CUu/cBvgVi/dpaPeBS4LVIHzveAj2cBaulikLj0W8Ar7j7m9GuJxyhX68/Ay6IcimHcjpwaWhsegpwjpm9HN2SKufum0N/5gBvERzqjFXZQHaZ39BeJxjwsexCYIG7b4v0geMt0MNZsFqqIHShcRKwwt0fiXY9h2JmKWbWPPS6ITAUWBndqirn7ne5ezt3TyP4PTvT3a+PclkVMrPGoYvihIYuzgdidpaWu28Fssyse2jTuUDMXcgvZwTVMNwCYa4pGisqW7A6ymVVysxeBYYAyWaWDdzj7pOiW1WlTgdGAktDY9MAd4fWk401bYAXQzMFagHT3D2mpwLGkdbAW8Gf79QB/ubuH0W3pMP6GfBKqJO3DrgpyvVUyswaEZyl9+NqOX48TVsUEZHKxduQi4iIVEKBLiKSIBToIiIJQoEuIpIgFOgiIglCgS4ikiAU6CIiCeL/AeBtR5T+UBxNAAAAAElFTkSuQmCC\n",
      "text/plain": [
       "<Figure size 432x288 with 1 Axes>"
      ]
     },
     "metadata": {
      "needs_background": "light"
     },
     "output_type": "display_data"
    }
   ],
   "source": [
    "s_pombe.derrida_plot(max_c = 8)\n"
   ]
  },
  {
   "cell_type": "code",
   "execution_count": null,
   "metadata": {},
   "outputs": [],
   "source": []
  }
 ],
 "metadata": {
  "kernelspec": {
   "display_name": "Python 3",
   "language": "python",
   "name": "python3"
  },
  "language_info": {
   "codemirror_mode": {
    "name": "ipython",
    "version": 3
   },
   "file_extension": ".py",
   "mimetype": "text/x-python",
   "name": "python",
   "nbconvert_exporter": "python",
   "pygments_lexer": "ipython3",
   "version": "3.7.3"
  }
 },
 "nbformat": 4,
 "nbformat_minor": 2
}<|MERGE_RESOLUTION|>--- conflicted
+++ resolved
@@ -137,7 +137,6 @@
    "cell_type": "code",
    "execution_count": 9,
    "metadata": {},
-<<<<<<< HEAD
    "outputs": [],
    "source": [
     "#from neet.information import Architecture"
@@ -177,8 +176,6 @@
    "cell_type": "code",
    "execution_count": 13,
    "metadata": {},
-=======
->>>>>>> a6d303ac
    "outputs": [
     {
      "data": {
@@ -203,7 +200,6 @@
    },
    "outputs": [
     {
-<<<<<<< HEAD
      "name": "stdout",
      "output_type": "stream",
      "text": [
@@ -212,8 +208,6 @@
      ]
     },
     {
-=======
->>>>>>> a6d303ac
      "data": {
       "text/plain": [
        "0.9513888888888885"
@@ -235,7 +229,6 @@
    "metadata": {},
    "outputs": [
     {
-<<<<<<< HEAD
      "name": "stdout",
      "output_type": "stream",
      "text": [
@@ -244,8 +237,6 @@
      ]
     },
     {
-=======
->>>>>>> a6d303ac
      "data": {
       "text/plain": [
        "1.6423611111111136"
@@ -266,7 +257,6 @@
    "metadata": {},
    "outputs": [
     {
-<<<<<<< HEAD
      "name": "stdout",
      "output_type": "stream",
      "text": [
@@ -275,8 +265,6 @@
      ]
     },
     {
-=======
->>>>>>> a6d303ac
      "data": {
       "text/plain": [
        "2.6850198412698436"
@@ -297,7 +285,6 @@
    "metadata": {},
    "outputs": [
     {
-<<<<<<< HEAD
      "name": "stdout",
      "output_type": "stream",
      "text": [
@@ -306,8 +293,6 @@
      ]
     },
     {
-=======
->>>>>>> a6d303ac
      "data": {
       "text/plain": [
        "0.0"
